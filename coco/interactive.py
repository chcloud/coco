--- conflicted
+++ resolved
@@ -100,25 +100,15 @@
 
         # 全匹配到则直接返回全匹配的
         if len(result) == 0:
-<<<<<<< HEAD
-            _result = [
-                asset for asset in self.assets if is_obj_attr_eq(asset, q)]
-=======
             _result = [asset for asset in self.assets
                        if is_obj_attr_eq(asset, q)]
->>>>>>> 213a4c05
             if len(_result) == 1:
                 result = _result
 
         # 最后模糊匹配
         if len(result) == 0:
-<<<<<<< HEAD
-            result = [
-                asset for asset in self.assets if is_obj_attr_has(asset, q)]
-=======
             result = [asset for asset in self.assets
                       if is_obj_attr_has(asset, q)]
->>>>>>> 213a4c05
 
         self.search_result = result
 
@@ -137,30 +127,6 @@
             self.client.send(warning(_("无")))
             return
 
-<<<<<<< HEAD
-        fake_group = AssetGroup(name=_("Name"), assets_amount=_(
-            "Assets"), comment=_("Comment"))
-        id_max_length = max(len(str(len(self.asset_groups))), 5)
-        name_max_length = max(max([len(group.name)
-                                   for group in self.asset_groups]), 15)
-        amount_max_length = max(
-            len(str(max([group.assets_amount for group in self.asset_groups]))), 10)
-        header = '{1:>%d} {0.name:%d} {0.assets_amount:<%s} ' % (
-            id_max_length, name_max_length, amount_max_length)
-        comment_length = max(
-            self.request.meta["width"] - len(header.format(fake_group, id_max_length)), 2)
-        # comment中可能有中文
-        line = header + '{0.comment:%s}' % (comment_length // 2)
-        header += "{0.comment:%s}" % comment_length
-        self.client.send(title(header.format(fake_group, "ID")))
-        for index, group in enumerate(self.asset_groups, 1):
-            self.client.send(wr(line.format(group, index)))
-        self.client.send(wr(_("总共: {}").format(
-            len(self.asset_groups)), before=1))
-
-    def display_group_assets(self, _id):
-        if _id > len(self.asset_groups) or _id <= 0:
-=======
         id_length = max(len(str(len(self.nodes))), 5)
         name_length = item_max_length(self.nodes, 15, key=lambda x: x.name)
         amount_length = item_max_length(self.nodes, 10,
@@ -184,7 +150,6 @@
 
     def display_node_assets(self, _id):
         if _id > len(self.nodes) or _id <= 0:
->>>>>>> 213a4c05
             self.client.send(wr(warning("没有匹配分组，请重新输入")))
             self.display_nodes()
             return
@@ -193,24 +158,6 @@
         self.display_search_result()
 
     def display_search_result(self):
-<<<<<<< HEAD
-        self.search_result = sort_assets(
-            self.search_result, self.app.config["ASSET_LIST_SORT_BY"])
-        fake_asset = Asset(hostname=_("Hostname"), ip=_("IP"), _system_users_name_list=_("LoginAs"),
-                           comment=_("Comment"))
-        id_max_length = max(len(str(len(self.search_result))), 3)
-        hostname_max_length = max(
-            max([len(asset.hostname) for asset in self.search_result + [fake_asset]]), 15)
-        sysuser_max_length = max([len(asset.system_users_name_list)
-                                  for asset in self.search_result + [fake_asset]])
-        header = '{1:>%d} {0.hostname:%d} {0.ip:15} {0.system_users_name_list:%d} ' % \
-                 (id_max_length, hostname_max_length, sysuser_max_length)
-        comment_length = self.request.meta["width"] - len(header.format(fake_asset, id_max_length))
-        comment_length = max([comment_length, 2])
-        line = header + '{0.comment:.%d}' % (comment_length // 2)  # comment中可能有中文
-        header += '{0.comment:%s}' % comment_length
-        self.client.send(wr(title(header.format(fake_asset, "ID"))))
-=======
         sort_by = current_app.config["ASSET_LIST_SORT_BY"]
         self.search_result = sort_assets(self.search_result, sort_by)
         fake_data = [_("ID"), _("Hostname"), _("IP"), _("LoginAs")]
@@ -229,7 +176,6 @@
         size_list.append(comment_length)
         fake_data.append(_("Comment"))
         self.client.send(wr(title(format_with_zh(size_list, *fake_data))))
->>>>>>> 213a4c05
         for index, asset in enumerate(self.search_result, 1):
             data = [
                 index, asset.hostname, asset.ip,
@@ -244,14 +190,8 @@
         self.search_assets(q)
         self.display_search_result()
 
-<<<<<<< HEAD
-    def get_user_asset_groups(self):
-        self.asset_groups = self.app.service.get_user_asset_groups(
-            self.client.user)
-=======
     def get_user_nodes(self):
         self.nodes = app_service.get_user_asset_groups(self.client.user)
->>>>>>> 213a4c05
 
     def get_user_nodes_async(self):
         thread = threading.Thread(target=self.get_user_nodes)
@@ -261,31 +201,18 @@
     def filter_system_users(assets):
         for asset in assets:
             system_users_granted = asset.system_users_granted
-<<<<<<< HEAD
-            high_priority = max(
-                [s.priority for s in system_users_granted]) if system_users_granted else 1
-            system_users_cleaned = [
-                s for s in system_users_granted if s.priority == high_priority]
-=======
             high_priority = max([s.priority for s in system_users_granted]) \
                 if system_users_granted else 1
             system_users_cleaned = [s for s in system_users_granted
                                     if s.priority == high_priority]
->>>>>>> 213a4c05
             asset.system_users_granted = system_users_cleaned
         return assets
 
     def get_user_assets(self):
-<<<<<<< HEAD
-        self.assets = self.app.service.get_user_assets(self.client.user)
-        logger.debug("Get user {} assets total: {}".format(
-            self.client.user, len(self.assets)))
-=======
         self.assets = app_service.get_user_assets(self.client.user)
         logger.debug("Get user {} assets total: {}".format(
             self.client.user, len(self.assets))
         )
->>>>>>> 213a4c05
 
     def get_user_assets_async(self):
         thread = threading.Thread(target=self.get_user_assets)
@@ -320,14 +247,9 @@
             asset = self.search_result[0]
             self.search_result = None
             if asset.platform == "Windows":
-<<<<<<< HEAD
-                self.client.send(
-                    warning(_("终端不支持登录windows, 请使用web terminal访问")))
-=======
                 self.client.send(warning(
                     _("终端不支持登录windows, 请使用web terminal访问"))
                 )
->>>>>>> 213a4c05
                 return
             self.proxy(asset)
         else:
