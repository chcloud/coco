#!/usr/bin/env python3
# -*- coding: utf-8 -*-
import threading
import datetime
import weakref

from . import char
from . import utils

BUF_SIZE = 4096
logger = utils.get_logger(__file__)


class Request:
    def __init__(self, addr):
        self.type = ""
        self.meta = {"width": 80, "height": 24}
        self.user = None
        self.addr = addr
        self.remote_ip = self.addr[0]
        self.change_size_event = threading.Event()
        self.date_start = datetime.datetime.now()


class SizedList(list):
    def __init__(self, maxsize=0):
        self.maxsize = maxsize
        self.size = 0
        super().__init__()

    def append(self, b):
        if self.maxsize == 0 or self.size < self.maxsize:
            super().append(b)
            self.size += len(b)

    def clean(self):
        self.size = 0
        del self[:]


class Client:
    """
    Client is the request client. Nothing more to say

    ```
    client = Client(chan, addr, user)
    ```
    """

    def __init__(self, chan, request):
        self.chan = chan
        self.request = request
        self.user = request.user
        self.addr = request.addr

    def fileno(self):
        return self.chan.fileno()

    def send(self, b):
        if isinstance(b, str):
            b = b.encode("utf-8")
        return self.chan.send(b)

    def recv(self, size):
        return self.chan.recv(size)

    def close(self):
        logger.info("Client {} close".format(self))
        return self.chan.close()

    def __getattr__(self, item):
        return getattr(self.chan, item)

    def __str__(self):
        return "<%s from %s:%s>" % (self.user, self.addr[0], self.addr[1])

    def __del__(self):
<<<<<<< HEAD
        print("GC: client object has been gc")
=======
        print("GC client object: {}".format(self))
>>>>>>> 1ee793fa


class Server:
    """
    Server object like client, a wrapper object, a connection to the asset,
    Because we don't want to using python dynamic feature, such asset
    have the chan and system_user attr.
    """

    # Todo: Server name is not very suitable
    def __init__(self, chan, asset, system_user):
        self.chan = chan
        self.asset = asset
        self.system_user = system_user
        self.send_bytes = 0
        self.recv_bytes = 0
        self.stop_evt = threading.Event()

        self.input_data = SizedList(maxsize=1024)
        self.output_data = SizedList(maxsize=1024)
        self._in_input_state = True
        self._input_initial = False
        self._in_vim_state = False

        self._input = ""
        self._output = ""
        self._session_ref = None

    def fileno(self):
        return self.chan.fileno()

    def set_session(self, session):
        self._session_ref = weakref.ref(session)

    @property
    def session(self):
        if self._session_ref:
            return self._session_ref()
        else:
            return None

    def parse(self, b):
        if isinstance(b, str):
            b = b.encode("utf-8")
        if not self._input_initial:
            self._input_initial = True

        if self._have_enter_char(b):
            self._in_input_state = False
            self._input = self._parse_input()
        else:
            if not self._in_input_state:
                self._output = self._parse_output()
                logger.debug("\n{}\nInput: {}\nOutput: {}\n{}".format(
                    "#" * 30 + " Command " + "#" * 30,
                    self._input, self._output,
                    "#" * 30 + " End " + "#" * 30,
                ))
                if self._input:
                    self.session.put_command(self._input, self._output)
                self.input_data.clean()
                self.output_data.clean()
            self._in_input_state = True

    def send(self, b):
        self.parse(b)
        return self.chan.send(b)

    def recv(self, size):
        data = self.chan.recv(size)
        self.session.put_replay(data)
        if self._input_initial:
            if self._in_input_state:
                self.input_data.append(data)
            else:
                self.output_data.append(data)
        return data

    def close(self):
        logger.info("Closed server {}".format(self))
        self.parse(b'')
        self.chan.close()
        self.stop_evt.set()
        self.chan.close()

    @staticmethod
    def _have_enter_char(s):
        for c in char.ENTER_CHAR:
            if c in s:
                return True
        return False

    def _parse_output(self):
        if not self.output_data:
            return ''
        parser = utils.TtyIOParser()
        return parser.parse_output(self.output_data)

    def _parse_input(self):
        if not self.input_data or self.input_data[0] == char.RZ_PROTOCOL_CHAR:
            return
        parser = utils.TtyIOParser()
        return parser.parse_input(self.input_data)

    def __getattr__(self, item):
        return getattr(self.chan, item)

    def __str__(self):
        return "<To: {}>".format(str(self.asset))

    def __del__(self):
<<<<<<< HEAD
        print("GC: Server object has been gc")
=======
        print("Server object has been gc".format(self))
>>>>>>> 1ee793fa


class WSProxy:
    """
    WSProxy is websocket proxy channel object.

    Because tornado or flask websocket base event, if we want reuse func
    with sshd, we need change it to socket, so we implement a proxy.

    we should use socket pair implement it. usage:

    ```

    child, parent = socket.socketpair()

    # self must have write_message method, write message to ws
    proxy = WSProxy(self, child)
    client = Client(parent, user)

    ```
    """

    def __init__(self, ws, child, room, connection):
        """
        :param ws: websocket instance or handler, have write_message method
        :param child: sock child pair
        """
        self.ws = ws
        self.child = child
        self.stop_event = threading.Event()
        self.room = room
        self.auto_forward()
        self.connection = connection

    def send(self, msg):
        """
        If ws use proxy send data, then send the data to child sock, then
        the parent sock recv

        :param msg: terminal write message {"data": "message"}
        :return:
        """
        data = msg["data"]
        if isinstance(data, str):
            data = data.encode('utf-8')
        self.child.send(data)

    def forward(self):
        while not self.stop_event.is_set():
            try:
                data = self.child.recv(BUF_SIZE)
            except OSError:
                continue
            if len(data) == 0:
                self.close()
            self.ws.emit("data", {'data': data.decode("utf-8"), 'room': self.connection}, room=self.room)

    def auto_forward(self):
        thread = threading.Thread(target=self.forward, args=())
        thread.daemon = True
        thread.start()

    def close(self):
        self.stop_event.set()
        self.child.close()
        self.ws.logout(self.connection)
        logger.debug("Proxy {} closed".format(self))



<|MERGE_RESOLUTION|>--- conflicted
+++ resolved
@@ -21,6 +21,9 @@
         self.change_size_event = threading.Event()
         self.date_start = datetime.datetime.now()
 
+    # def __del__(self):
+    #     print("GC: Request object gc")
+
 
 class SizedList(list):
     def __init__(self, maxsize=0):
@@ -74,12 +77,8 @@
     def __str__(self):
         return "<%s from %s:%s>" % (self.user, self.addr[0], self.addr[1])
 
-    def __del__(self):
-<<<<<<< HEAD
-        print("GC: client object has been gc")
-=======
-        print("GC client object: {}".format(self))
->>>>>>> 1ee793fa
+    # def __del__(self):
+    #     print("GC: Client object has been gc")
 
 
 class Server:
@@ -161,9 +160,9 @@
     def close(self):
         logger.info("Closed server {}".format(self))
         self.parse(b'')
-        self.chan.close()
         self.stop_evt.set()
         self.chan.close()
+        self.chan.transport.close()
 
     @staticmethod
     def _have_enter_char(s):
@@ -190,12 +189,8 @@
     def __str__(self):
         return "<To: {}>".format(str(self.asset))
 
-    def __del__(self):
-<<<<<<< HEAD
-        print("GC: Server object has been gc")
-=======
-        print("Server object has been gc".format(self))
->>>>>>> 1ee793fa
+    # def __del__(self):
+    #     print("GC: Server object has been gc")
 
 
 class WSProxy:
